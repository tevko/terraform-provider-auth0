--- conflicted
+++ resolved
@@ -239,7 +239,7 @@
 					PasswordHistory:              options["password_history"].(map[string]interface{}),
 					PasswordNoPersonalInfo:       options["password_no_personal_info"].(map[string]interface{}),
 					PasswordDictionary:           options["password_dictionary"].(map[string]interface{}),
-<<<<<<< HEAD
+
 					APIEnableUsers:               auth0.Bool(options["api_enable_users"].(bool)),
 					BasicProfile:                 auth0.Bool(options["basic_profile"].(bool)),
 					ExtAdmin:                     auth0.Bool(options["ext_admin"].(bool)),
@@ -253,21 +253,6 @@
 					ImportMode:                   auth0.Bool(options["import_mode"].(bool)),
 					DisableSignup:                auth0.Bool(options["disable_signup"].(bool)),
 					RequiresUsername:             auth0.Bool(options["requires_username"].(bool)),
-=======
-					APIEnableUsers:               options["api_enable_users"].(bool),
-					BasicProfile:                 options["basic_profile"].(bool),
-					ExtAdmin:                     options["ext_admin"].(bool),
-					ExtIsSuspended:               options["ext_is_suspended"].(bool),
-					ExtAgreedTerms:               options["ext_agreed_terms"].(bool),
-					ExtGroups:                    options["ext_groups"].(bool),
-					ExtAssignedPlans:             options["ext_assigned_plans"].(bool),
-					ExtProfile:                   options["ext_profile"].(bool),
-					EnabledDatabaseCustomization: options["enabled_database_customization"].(bool),
-					BruteForceProtection:         options["brute_force_protection"].(bool),
-					ImportMode:                   options["import_mode"].(bool),
-					DisableSignup:                options["disable_signup"].(bool),
-					RequiresUsername:             options["requires_username"].(bool),
->>>>>>> 58acc8b9
 				}
 			}
 		}
